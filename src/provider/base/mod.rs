--- conflicted
+++ resolved
@@ -1,10 +1,7 @@
 mod errors;
 mod provider;
 
-<<<<<<< HEAD
-=======
 pub use errors::FeedProviderError;
->>>>>>> 7ac3b969
 pub use provider::*;
 use serde::{Deserialize, Serialize};
 
@@ -16,13 +13,8 @@
 
 #[derive(Serialize, Deserialize, Clone, PartialEq, Eq, Debug, Default)]
 pub struct Price {
-<<<<<<< HEAD
     amount: Coin,
     amount_quote: Coin,
-=======
-    base: Coin,
-    quote: Coin,
->>>>>>> 7ac3b969
 }
 
 impl Price {
@@ -43,7 +35,6 @@
         )
     }
 
-<<<<<<< HEAD
     pub fn new_from_coins(amount: Coin, amount_quote: Coin) -> Self {
         Price {
             amount,
@@ -52,12 +43,5 @@
     }
     pub fn is_zero(&self) -> bool {
         self.amount.amount == 0 || self.amount_quote.amount == 0
-=======
-    pub fn new_from_coins(base: Coin, quote: Coin) -> Self {
-        Price { base, quote }
-    }
-    pub fn is_zero(&self) -> bool {
-        self.base.amount == 0 || self.quote.amount == 0
->>>>>>> 7ac3b969
     }
 }